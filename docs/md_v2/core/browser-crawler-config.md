--- conflicted
+++ resolved
@@ -136,15 +136,12 @@
         wait_for=None,
         screenshot=False,
         pdf=False,
-<<<<<<< HEAD
-=======
         capture_mhtml=False,
         enable_rate_limiting=False,
         rate_limit_config=None,
         memory_threshold_percent=70.0,
         check_interval=1.0,
         max_session_permit=20,
->>>>>>> 18e8227d
         display_mode=None,
         verbose=True,
         stream=False,  # Enable streaming for arun_many()
