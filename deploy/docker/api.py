--- conflicted
+++ resolved
@@ -4,12 +4,8 @@
 from typing import List, Tuple, Dict
 from functools import partial
 from uuid import uuid4
-<<<<<<< HEAD
 from datetime import datetime, timezone
-=======
-from datetime import datetime
 from base64 import b64encode
->>>>>>> e3281935
 
 import logging
 from typing import Optional, AsyncGenerator
